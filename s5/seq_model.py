import jax
import jax.numpy as np
from flax import linen as nn
from .layers import SequenceLayer
from typing import Callable
import numpy


class StackedEncoderModel(nn.Module):
    """ Defines a stack of S5 layers to be used as an encoder.
        Args:
            ssm         (nn.Module): the SSM to be used (i.e. S5 ssm)
            d_model     (int32):    this is the feature size of the layer inputs and outputs
                                     we usually refer to this size as H
            n_layers    (int32):    the number of S5 layers to stack
            activation  (string):   Type of activation function to use
            dropout     (float32):  dropout rate
            training    (bool):     whether in training mode or not
            prenorm     (bool):     apply prenorm if true or postnorm if false
            batchnorm   (bool):     apply batchnorm if true or layernorm if false
            bn_momentum (float32):  the batchnorm momentum if batchnorm is used
            step_rescale  (float32):  allows for uniformly changing the timescale parameter,
                                    e.g. after training on a different resolution for
                                    the speech commands benchmark
    """
    ssm: nn.Module
    discretization: str
    discretization_first_layer: str
    d_model: int
    d_ssm: int
    block_size: int
    n_layers: int
    num_embeddings: int = 0
    activation: str = "gelu"
    dropout: float = 0.0
    training: bool = True
    prenorm: bool = False
    batchnorm: bool = False
    bn_momentum: float = 0.9
    step_rescale: float = 1.0
    pooling_stride: int = 1
    pooling_every_n_layers: int = 1
    pooling_mode: str = "last"
    state_expansion_factor: int = 1

    def setup(self):
        """
        Initializes a linear encoder and the stack of S5 layers.
        """
        assert self.num_embeddings > 0
        self.encoder = nn.Embed(num_embeddings=self.num_embeddings, features=self.d_model)

        # generate strides for the model
        layers = []
        d_model = self.d_model
        d_ssm = self.d_ssm
        total_downsampling = 1
        for l in range(self.n_layers):
            # pool from the first layer but don't expand the state dim for the first layer
            stride = self.pooling_stride if l % self.pooling_every_n_layers == 0 else 1
            total_downsampling *= stride
            d_model_in = d_model
            d_model_out = d_model

            if l > 0 and l % self.pooling_every_n_layers == 0:
                d_ssm = self.state_expansion_factor * d_ssm
                d_model_out = self.state_expansion_factor * d_model
                d_model = self.state_expansion_factor * d_model

            layers.append(
                SequenceLayer(
                    ssm=self.ssm,
                    discretization=self.discretization_first_layer if l == 0 else self.discretization,
                    dropout=self.dropout,
                    d_model_in=d_model_in,
                    d_model_out=d_model_out,
                    d_ssm=d_ssm,
                    block_size=self.block_size,
                    activation=self.activation,
                    training=self.training,
                    prenorm=self.prenorm,
                    batchnorm=self.batchnorm,
                    bn_momentum=self.bn_momentum,
                    step_rescale=self.step_rescale,
                    pooling_stride=stride,
                    pooling_mode=self.pooling_mode
                )
            )
        self.layers = layers
        self.total_downsampling = total_downsampling

    def __call__(self, x, integration_timesteps):
        """
        Compute the LxH output of the stacked encoder given an Lxd_input
        input sequence.
        Args:
             x (float32): input sequence (L, d_input)
        Returns:
            output sequence (float32): (L, d_model)
        """
        x = self.encoder(x)
        for i, layer in enumerate(self.layers):
            # apply layer SSM
            x, integration_timesteps = layer(x, integration_timesteps)
        return x, integration_timesteps


def masked_meanpool(x, lengths):
    """
    Helper function to perform mean pooling across the sequence length
    when sequences have variable lengths. We only want to pool across
    the prepadded sequence length.
    Args:
         x (float32): input sequence (L, d_model)
         lengths (int32):   the original length of the sequence before padding
    Returns:
        mean pooled output sequence (float32): (d_model)
    """
    L = x.shape[0]
    mask = np.arange(L) < lengths
    return np.sum(mask[..., None]*x, axis=0)/lengths


def timepool(x, integration_timesteps):
    """
    Helper function to perform weighted mean across the sequence length.
    Means are weighted with the integration time steps
    Args:
         x (float32): input sequence (L, d_model)
    Returns:
        mean pooled output sequence (float32): (d_model)
    """
    T = np.sum(integration_timesteps, axis=0)
    integral = np.sum(x * integration_timesteps[..., None], axis=0)
    return integral / T


def masked_timepool(x, lengths, integration_timesteps, eps=1e-6):
    """
    Helper function to perform weighted mean across the sequence length
    when sequences have variable lengths. We only want to pool across
    the prepadded sequence length. Means are weighted with the integration time steps
    Args:
         x (float32): input sequence (L, d_model)
         lengths (int32):   the original length of the sequence before padding
    Returns:
        mean pooled output sequence (float32): (d_model)
    """
    L = x.shape[0]
    mask = np.arange(L) < lengths
    T = np.sum(integration_timesteps)

    # integrate with time weighting
    weight = integration_timesteps[..., None] + eps
    integral = np.sum(mask[..., None] * x * weight, axis=0)
    return integral / T


# Here we call vmap to parallelize across a batch of input sequences
batch_masked_meanpool = jax.vmap(masked_meanpool)


class ClassificationModel(nn.Module):
    """ S5 classificaton sequence model. This consists of the stacked encoder
    (which consists of a linear encoder and stack of S5 layers), mean pooling
    across the sequence length, a linear decoder, and a softmax operation.
        Args:
            ssm         (nn.Module): the SSM to be used (i.e. S5 ssm)
            d_output     (int32):    the output dimension, i.e. the number of classes
            d_model     (int32):    this is the feature size of the layer inputs and outputs
                        we usually refer to this size as H
            n_layers    (int32):    the number of S5 layers to stack
            activation  (string):   Type of activation function to use
            dropout     (float32):  dropout rate
            training    (bool):     whether in training mode or not
            mode        (str):      Options: [pool: use mean pooling, last: just take
                                                                       the last state]
            prenorm     (bool):     apply prenorm if true or postnorm if false
            batchnorm   (bool):     apply batchnorm if true or layernorm if false
            bn_momentum (float32):  the batchnorm momentum if batchnorm is used
            step_rescale  (float32):  allows for uniformly changing the timescale parameter,
                                    e.g. after training on a different resolution for
                                    the speech commands benchmark
    """
    ssm: nn.Module
    discretization: str
    discretization_first_layer: str
    d_output: int
    d_model: int
    d_ssm: int
    block_size: int
    n_layers: int
    num_embeddings: int = 0
    activation: str = "gelu"
    dropout: float = 0.2
    training: bool = True
    mode: str = "pool"
    prenorm: bool = False
    batchnorm: bool = False
    bn_momentum: float = 0.9
    step_rescale: float = 1.0
    pooling_stride: int = 1
    pooling_every_n_layers: int = 1
    pooling_mode: str = "last"
    state_expansion_factor: int = 1

    def setup(self):
        """
        Initializes the S5 stacked encoder and a linear decoder.
        """
        self.encoder = StackedEncoderModel(
<<<<<<< HEAD
            ssm=self.ssm,
            discretization=self.discretization,
            discretization_first_layer=self.discretization_first_layer,
            d_model=self.d_model,
            d_ssm=self.d_ssm,
            block_size=self.block_size,
            n_layers=self.n_layers,
            tokenized=self.tokenized,
            num_embeddings=self.num_embeddings,
            activation=self.activation,
            dropout=self.dropout,
            training=self.training,
            prenorm=self.prenorm,
            batchnorm=self.batchnorm,
            bn_momentum=self.bn_momentum,
            step_rescale=self.step_rescale,
            pooling_stride=self.pooling_stride,
            pooling_every_n_layers=self.pooling_every_n_layers,
            pooling_mode=self.pooling_mode,
            state_expansion_factor=self.state_expansion_factor
        )
=======
                            ssm=self.ssm,
                            discretization=self.discretization,
                            discretization_first_layer=self.discretization_first_layer,
                            d_model=self.d_model,
                            n_layers=self.n_layers,
                            num_embeddings=self.num_embeddings,
                            activation=self.activation,
                            dropout=self.dropout,
                            training=self.training,
                            prenorm=self.prenorm,
                            batchnorm=self.batchnorm,
                            bn_momentum=self.bn_momentum,
                            step_rescale=self.step_rescale,
                                        )
>>>>>>> 85d07496
        self.decoder = nn.Dense(self.d_output)

    def __call__(self, x, integration_timesteps):
        """
        Compute the size d_output log softmax output given a
        Lxd_input input sequence.
        Args:
             x (float32): input sequence (L, d_input)
        Returns:
            output (float32): (d_output)
        """
<<<<<<< HEAD
        if self.padded:
            x, length = x  # input consists of data and prepadded seq lens
            # if the sequence is downsampled we need to adjust the length
            length = length // self.encoder.total_downsampling
=======
        x, length = x  # input consists of data and prepadded seq lens
>>>>>>> 85d07496

        x, integration_timesteps = self.encoder(x, integration_timesteps)
        if self.mode in ["pool"]:
            # Perform mean pooling across time
            x = masked_meanpool(x, length)

        elif self.mode in ["timepool"]:
            # Perform mean pooling across time weighted by integration time steps
            x = masked_timepool(x, length, integration_timesteps)

        elif self.mode in ["last"]:
            # Just take the last state
            x = x[length-1]
        else:
            raise NotImplementedError("Mode must be in ['pool', 'last]")

        x = self.decoder(x)
        return nn.log_softmax(x, axis=-1)


# Here we call vmap to parallelize across a batch of input sequences
BatchClassificationModel = nn.vmap(
    ClassificationModel,
    in_axes=(0, 0),
    out_axes=0,
    variable_axes={"params": None, "dropout": None, 'batch_stats': None, "cache": 0, "prime": None},
    split_rngs={"params": False, "dropout": True}, axis_name='batch')<|MERGE_RESOLUTION|>--- conflicted
+++ resolved
@@ -209,7 +209,6 @@
         Initializes the S5 stacked encoder and a linear decoder.
         """
         self.encoder = StackedEncoderModel(
-<<<<<<< HEAD
             ssm=self.ssm,
             discretization=self.discretization,
             discretization_first_layer=self.discretization_first_layer,
@@ -217,7 +216,6 @@
             d_ssm=self.d_ssm,
             block_size=self.block_size,
             n_layers=self.n_layers,
-            tokenized=self.tokenized,
             num_embeddings=self.num_embeddings,
             activation=self.activation,
             dropout=self.dropout,
@@ -231,22 +229,6 @@
             pooling_mode=self.pooling_mode,
             state_expansion_factor=self.state_expansion_factor
         )
-=======
-                            ssm=self.ssm,
-                            discretization=self.discretization,
-                            discretization_first_layer=self.discretization_first_layer,
-                            d_model=self.d_model,
-                            n_layers=self.n_layers,
-                            num_embeddings=self.num_embeddings,
-                            activation=self.activation,
-                            dropout=self.dropout,
-                            training=self.training,
-                            prenorm=self.prenorm,
-                            batchnorm=self.batchnorm,
-                            bn_momentum=self.bn_momentum,
-                            step_rescale=self.step_rescale,
-                                        )
->>>>>>> 85d07496
         self.decoder = nn.Dense(self.d_output)
 
     def __call__(self, x, integration_timesteps):
@@ -258,14 +240,9 @@
         Returns:
             output (float32): (d_output)
         """
-<<<<<<< HEAD
-        if self.padded:
-            x, length = x  # input consists of data and prepadded seq lens
-            # if the sequence is downsampled we need to adjust the length
-            length = length // self.encoder.total_downsampling
-=======
         x, length = x  # input consists of data and prepadded seq lens
->>>>>>> 85d07496
+        # if the sequence is downsampled we need to adjust the length
+        length = length // self.encoder.total_downsampling
 
         x, integration_timesteps = self.encoder(x, integration_timesteps)
         if self.mode in ["pool"]:
@@ -278,7 +255,7 @@
 
         elif self.mode in ["last"]:
             # Just take the last state
-            x = x[length-1]
+            x = x[-1]
         else:
             raise NotImplementedError("Mode must be in ['pool', 'last]")
 
