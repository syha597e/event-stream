--- conflicted
+++ resolved
@@ -121,19 +121,8 @@
 	tokens = torch.stack([pad(e, (0, max_length - len(e)), 'constant', -1) for e in tokens])
 	tokens = torch.gather(tokens, dim=1, index=ind)
 
-<<<<<<< HEAD
-		# Hack: apply random time jitter to avoid the same timestep occouring multiple times
-		timesteps = timesteps + torch.rand_like(timesteps) * 0.1
-		ind = torch.argsort(timesteps, dim=1)
-		timesteps = torch.gather(timesteps, dim=1, index=ind)
-
-		# pad tokens with -1, which results in a zero vector with jax.nn.one_hot
-		tokens = torch.stack([pad(e, (0, max_length - len(e)), 'constant', -1) for e in tokens])
-		tokens = torch.gather(tokens, dim=1, index=ind)
-=======
 	y = torch.tensor(y).int()
 	return tokens, y, {'timesteps': timesteps, 'lengths': lengths}
->>>>>>> e18f8eea
 
 
 def event_stream_dataloader(train_data, val_data, test_data, bsz, collate_fn, rng, shuffle_training=True, max_time=None):
@@ -147,25 +136,6 @@
 			generator=rng,
 			num_workers=6
 		)
-<<<<<<< HEAD
-
-	train_loader = data_loader(train_data, shuffle=True)
-	val_loader = data_loader(val_data, shuffle=False)
-	test_loader = data_loader(test_data, shuffle=False)
-
-	aux_loaders = {}
-	N_CLASSES = 20
-	SEQ_LENGTH = 16384  # if sequence length is longer than the inputs seq len, will pad in function `prep_batch`
-	IN_DIM = 700
-	TRAIN_SIZE = len(train_data)
-
-	return train_loader, val_loader, test_loader, aux_loaders, N_CLASSES, SEQ_LENGTH, IN_DIM, TRAIN_SIZE
-
-
-def create_lra_imdb_classification_dataset(cache_dir: Union[str, Path] = DEFAULT_CACHE_DIR_ROOT,
-										   bsz: int = 50,
-										   seed: int = 42) -> ReturnType:
-=======
 	train_loader = dataloader(train_data, shuffle=shuffle_training, time_limit=max_time)
 	val_loader = dataloader(val_data, shuffle=False)
 	test_loader = dataloader(test_data, shuffle=False)
@@ -178,7 +148,6 @@
 		seed: int = 42,
 		**kwargs
 ) -> Data:
->>>>>>> e18f8eea
 	"""
 	creates a view of the spiking heidelberg digits dataset
 
