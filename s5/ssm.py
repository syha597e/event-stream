from functools import partial
import jax
import jax.numpy as np
from jax.scipy.linalg import block_diag

from flax import linen as nn
from jax.nn.initializers import lecun_normal, normal

from .ssm_init import init_CV, init_VinvB, init_log_steps, trunc_standard_normal, make_DPLR_HiPPO

from .layers import EventPooling


# Discretization functions
def discretize_bilinear(Lambda, Delta):
    """ Discretize a diagonalized, continuous-time linear SSM
        using bilinear transform method.
        Args:
            Lambda (complex64): diagonal state matrix              (P,)
            Delta (float32): discretization step sizes             (P,)
        Returns:
            discretized Lambda_bar (complex64), B_bar (complex64)  (P,), (P,H)
    """
    Identity = np.ones(Lambda.shape[0])

    BL = 1 / (Identity - (Delta / 2.0) * Lambda)
    Lambda_bar = BL * (Identity + (Delta / 2.0) * Lambda)
    gamma_bar = (BL * Delta)
    return Lambda_bar, gamma_bar


def discretize_zoh(Lambda, Delta):
    """ Discretize a diagonalized, continuous-time linear SSM
        using zero-order hold method.
        Args:
            Lambda (complex64): diagonal state matrix              (P,)
            Delta (float32): discretization step sizes             (P,)
        Returns:
            discretized Lambda_bar (complex64), B_bar (complex64)  (P,), (P,H)
    """
    Identity = np.ones(Lambda.shape[0])
    Lambda_bar = np.exp(Lambda * Delta)
    gamma_bar = (1/Lambda * (Lambda_bar-Identity))
    return Lambda_bar, gamma_bar


def discretize_dirac(Lambda, Delta):
    """ Discretize a diagonalized, continuous-time linear SSM
        with dirac delta input spikes.
        Args:
            Lambda (complex64): diagonal state matrix              (P,)
            Delta (float32): discretization step sizes             (P,)
        Returns:
            discretized Lambda_bar (complex64), B_bar (complex64)  (P,), (P,H)
    """
    Lambda_bar = np.exp(Lambda * Delta)
    gamma_bar = 1.0
    return Lambda_bar, gamma_bar


# Parallel scan operations
@jax.vmap
def binary_operator(q_i, q_j):
    """ Binary operator for parallel scan of linear recurrence. Assumes a diagonal matrix A.
        Args:
            q_i: tuple containing A_i and Bu_i at position i       (P,), (P,)
            q_j: tuple containing A_j and Bu_j at position j       (P,), (P,)
        Returns:
            new element ( A_out, Bu_out )
    """
    A_i, b_i = q_i
    A_j, b_j = q_j
    return A_j * A_i, A_j * b_i + b_j


def apply_ssm(Lambda_elements, Bu_elements, C_tilde, conj_sym, stride=1):
    """ Compute the LxH output of discretized SSM given an LxH input.
        Args:
            Lambda_bar (complex64): discretized diagonal state matrix    (P,)
            B_bar      (complex64): discretized input matrix             (P, H)
            C_tilde    (complex64): output matrix                        (H, P)
            input_sequence (float32): input sequence of features         (L, H)
            conj_sym (bool):         whether conjugate symmetry is enforced
        Returns:
            ys (float32): the SSM outputs (S5 layer preactivations)      (L, H)
    """

    _, xs = jax.lax.associative_scan(binary_operator, (Lambda_elements, Bu_elements))

    xs = xs[::stride]

    if conj_sym:
        return jax.vmap(lambda x: 2*(C_tilde @ x).real)(xs)
    else:
        return jax.vmap(lambda x: (C_tilde @ x).real)(xs)


class S5SSM(nn.Module):
    H: int
    P: int
    block_size: int
    C_init: str
    discretization: str
    dt_min: float
    dt_max: float
    conj_sym: bool = True
    clip_eigs: bool = False
    step_rescale: float = 1.0
    stride: int = 1
    pooling_mode: str = "last"

    """ The S5 SSM
        Args:
            Lambda_re_init (complex64): Real part of init diag state matrix  (P,)
            Lambda_im_init (complex64): Imag part of init diag state matrix  (P,)
            V           (complex64): Eigenvectors used for init           (P,P)
            Vinv        (complex64): Inverse eigenvectors used for init   (P,P)
            H           (int32):     Number of features of input seq 
            P           (int32):     state size
            C_init      (string):    Specifies How C is initialized
                         Options: [trunc_standard_normal: sample from truncated standard normal 
                                                        and then multiply by V, i.e. C_tilde=CV.
                                   lecun_normal: sample from Lecun_normal and then multiply by V.
                                   complex_normal: directly sample a complex valued output matrix 
                                                    from standard normal, does not multiply by V]
            conj_sym    (bool):    Whether conjugate symmetry is enforced
            clip_eigs   (bool):    Whether to enforce left-half plane condition, i.e.
                                   constrain real part of eigenvalues to be negative. 
                                   True recommended for autoregressive task/unbounded sequence lengths
                                   Discussed in https://arxiv.org/pdf/2206.11893.pdf.
            discretization: (string) Specifies discretization method 
                             options: [zoh: zero-order hold method,
                                       bilinear: bilinear transform]
            dt_min:      (float32): minimum value to draw timescale values from when 
                                    initializing log_step
            dt_max:      (float32): maximum value to draw timescale values from when 
                                    initializing log_step
            step_rescale:  (float32): allows for uniformly changing the timescale parameter, e.g. after training 
                                    on a different resolution for the speech commands benchmark
    """

    def setup(self):
        """Initializes parameters once and performs discretization each time
           the SSM is applied to a sequence
        """
        # if stride is larger than 1, set state_expansion to 2
        self.state_expansion = 1 if self.stride == 1 else 2

        # Initialize state matrix A using approximation to HiPPO-LegS matrix
        Lambda, _, B, V, B_orig = make_DPLR_HiPPO(self.block_size)

        blocks = self.P // self.block_size
        block_size = self.block_size // 2 if self.conj_sym else self.block_size
        local_P = self.P // 2 if self.conj_sym else self.P

        Lambda = Lambda[:block_size]
        V = V[:, :block_size]
        Vc = V.conj().T

        # If initializing state matrix A as block-diagonal, put HiPPO approximation
        # on each block
        Lambda = (Lambda * np.ones((blocks, block_size))).ravel()
        V = block_diag(*([V] * blocks))
        Vinv = block_diag(*([Vc] * blocks))

        print(f"SSM: {self.H} -> {self.P} -> {self.H * self.state_expansion} (using pooling mode {self.pooling_mode})")

        # Initialize diagonal state to state matrix Lambda (eigenvalues)
        self.Lambda_re = self.param("Lambda_re", lambda rng, shape: Lambda.real, (None,))
        self.Lambda_im = self.param("Lambda_im", lambda rng, shape: Lambda.imag, (None,))

        if self.clip_eigs:
            self.Lambda = np.clip(self.Lambda_re, None, -1e-4) + 1j * self.Lambda_im
        else:
            self.Lambda = self.Lambda_re + 1j * self.Lambda_im

        # Initialize input to state (B) matrix
        B_init = lecun_normal()
        B_shape = (self.P, self.H)
        self.B = self.param("B",
                            lambda rng, shape: init_VinvB(B_init, rng, shape, Vinv),
                            B_shape)

        # Initialize state to output (C) matrix
        if self.C_init in ["trunc_standard_normal"]:
            C_init = trunc_standard_normal
            C_shape = (self.H * self.state_expansion, self.P, 2)
        elif self.C_init in ["lecun_normal"]:
            C_init = lecun_normal()
            C_shape = (self.H * self.state_expansion, self.P, 2)
        elif self.C_init in ["complex_normal"]:
            C_init = normal(stddev=0.5 ** 0.5)
        else:
            raise NotImplementedError(
                   "C_init method {} not implemented".format(self.C_init))

        if self.C_init in ["complex_normal"]:
            C = self.param("C", C_init, (self.H * self.state_expansion, local_P, 2))
            self.C_tilde = C[..., 0] + 1j * C[..., 1]

        else:
            self.C = self.param("C",
                                lambda rng, shape: init_CV(C_init, rng, shape, V),
                                C_shape)

            self.C_tilde = self.C[..., 0] + 1j * self.C[..., 1]

        # Initialize feedthrough (D) matrix
        self.D = self.param("D", normal(stddev=1.0), (self.H * self.state_expansion,))

        # Initialize learnable discretization timescale value
        self.log_step = self.param("log_step",
                                   init_log_steps,
                                   (local_P, self.dt_min, self.dt_max))

        # pooling layer
        self.pool = EventPooling(stride=self.stride, mode=self.pooling_mode)

        # Discretize
        if self.discretization in ["zoh"]:
            self.discretize_fn = discretize_zoh
        elif self.discretization in ["bilinear"]:
            self.discretize_fn = discretize_bilinear
        elif self.discretization in ["dirac"]:
            self.discretize_fn = discretize_dirac
        else:
            raise NotImplementedError("Discretization method {} not implemented".format(self.discretization))

    def __call__(self, input_sequence, integration_timesteps):
        """
        Compute the LxH output of the S5 SSM given an LxH input sequence
        using a parallel scan.
        Args:
             input_sequence (float32): input sequence (L, H)
        Returns:
            output sequence (float32): (L, H)
        """

        # discretize on the fly
        B = self.B[..., 0] + 1j * self.B[..., 1]

        def discretize_and_project_inputs(u, _timestep):
            step = self.step_rescale * np.exp(self.log_step[:, 0])
            Lambda_bar, gamma_bar = self.discretize_fn(self.Lambda, step * _timestep)
            Bu = gamma_bar * (B @ u)
            return Lambda_bar, Bu

<<<<<<< HEAD
        timesteps = np.expand_dims(np.concatenate((np.asarray((0,)), integration_timesteps)), -1)
        Lambda_bar_elements, Bu_bar_elements = jax.vmap(discretize_and_project_inputs)(input_sequence, timesteps)
=======
        Lambda_bar_elements, Bu_bar_elements = jax.vmap(discretize_and_project_inputs)(input_sequence, integration_timesteps)
>>>>>>> 124a9ce6

        ys = apply_ssm(
            Lambda_bar_elements,
            Bu_bar_elements,
            self.C_tilde,
            self.conj_sym,
            stride=self.stride
        )

        if self.stride > 1:
            input_sequence, _ = self.pool(input_sequence, integration_timesteps)
            input_sequence = np.repeat(input_sequence, self.state_expansion, axis=1)

        Du = jax.vmap(lambda u: self.D * u)(input_sequence)
        return ys + Du


def init_S5SSM(
        C_init,
        dt_min,
        dt_max,
        conj_sym,
        clip_eigs,
):
    """Convenience function that will be used to initialize the SSM.
       Same arguments as defined in S5SSM above."""
    return partial(S5SSM,
                   C_init=C_init,
                   dt_min=dt_min,
                   dt_max=dt_max,
                   conj_sym=conj_sym,
                   clip_eigs=clip_eigs
                   )<|MERGE_RESOLUTION|>--- conflicted
+++ resolved
@@ -245,12 +245,7 @@
             Bu = gamma_bar * (B @ u)
             return Lambda_bar, Bu
 
-<<<<<<< HEAD
-        timesteps = np.expand_dims(np.concatenate((np.asarray((0,)), integration_timesteps)), -1)
-        Lambda_bar_elements, Bu_bar_elements = jax.vmap(discretize_and_project_inputs)(input_sequence, timesteps)
-=======
         Lambda_bar_elements, Bu_bar_elements = jax.vmap(discretize_and_project_inputs)(input_sequence, integration_timesteps)
->>>>>>> 124a9ce6
 
         ys = apply_ssm(
             Lambda_bar_elements,
