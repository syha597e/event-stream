--- conflicted
+++ resolved
@@ -35,13 +35,8 @@
 							 "trunc_standard_normal: sample from trunc. std. normal then multiply by V \\ " \
 							 "lecun_normal sample from lecun normal, then multiply by V\\ " \
 							 "complex_normal: sample directly from complex standard normal")
-<<<<<<< HEAD
 	parser.add_argument("--discretization", type=str, default="zoh", choices=["zoh", "bilinear", "dirac"])
-	parser.add_argument("--mode", type=str, default="pool", choices=["pool", "last"],
-=======
-	parser.add_argument("--discretization", type=str, default="zoh", choices=["zoh", "bilinear"])
 	parser.add_argument("--mode", type=str, default="pool", choices=["pool", "last", "timepool"],
->>>>>>> e18f8eea
 						help="options: (for classification tasks) \\" \
 							 " pool: mean pooling \\" \
 							 "last: take last element")
